--- conflicted
+++ resolved
@@ -12,14 +12,11 @@
     topic_name = AWSSNSSQSTransport.get_topic_name("test-topic", {}, fifo=False)
     assert topic_name == "test-topic"
 
-<<<<<<< HEAD
     topic_name = AWSSNSSQSTransport.get_topic_name(
         "test-topic", {"options": {"aws_sns_sqs": {"topic_prefix": "prefix-"}}}, fifo=False
     )
     assert topic_name == "prefix-test-topic"
 
-=======
->>>>>>> 738f2967
 
 def test_get_fifo_topic_name(monkeypatch: Any) -> None:
     topic_name = AWSSNSSQSTransport.get_topic_name("test-topic", {}, fifo=True)
