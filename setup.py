--- conflicted
+++ resolved
@@ -5,12 +5,8 @@
 import tomodachi.__version__
 
 install_requires = [
-<<<<<<< HEAD
     'pycparser>=2.18',
-    'aioamqp>=0.10.0, <0.11.0',
-=======
     'aioamqp>=0.10.0, <0.12.0',
->>>>>>> 6efee50a
     'ujson>=1.35',
     'uvloop>=0.8.1',
     'aiobotocore>=0.6.0, <0.10.0',
